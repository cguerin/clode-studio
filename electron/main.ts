--- conflicted
+++ resolved
@@ -130,7 +130,7 @@
 
     // Get the command configuration
     const debugArgs = process.env.CLAUDE_DEBUG === 'true' ? ['--debug'] : [];
-<<<<<<< HEAD
+
     let { command, args: commandArgs, useShell } = ClaudeDetector.getClaudeCommand(claudeInfo, debugArgs);
     
     // Override with run config if provided
@@ -149,11 +149,7 @@
       }
     }
     
-    
-=======
-    const { command, args: commandArgs, useShell } = ClaudeDetector.getClaudeCommand(claudeInfo, debugArgs);
-
->>>>>>> 282e6660
+  
     // Log settings file to verify it exists
     const settingsPath = join(homedir(), '.claude', 'settings.json');
     if (!existsSync(settingsPath)) {
