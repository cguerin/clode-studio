--- conflicted
+++ resolved
@@ -118,13 +118,6 @@
       // Clear all tabs and reset active tab
       this.tabs = [];
       this.activeTabId = null;
-<<<<<<< HEAD
-
-      console.log('Closed all editor tabs for workspace switch');
-=======
-      
-      
->>>>>>> a5fc736d
     },
 
     updateFileContent(path: string, content: string) {
